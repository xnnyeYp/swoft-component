--- conflicted
+++ resolved
@@ -87,11 +87,7 @@
         // Again, if the session has been configured we will need to close out the session
         // so that the attributes may be persisted to some storage medium. We will also
         // add the session identifier cookie to the application response headers now.
-<<<<<<< HEAD
-        if ($this->sessionHandled) {
-=======
-        if ($isSessionAvailable && $session) {
->>>>>>> 098bef09
+        if ($this->sessionHandled && $session) {
             $this->storeCurrentUrl($request, $session);
 
             $response = $this->addCookieToResponse($request, $response, $session);
