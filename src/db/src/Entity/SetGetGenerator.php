--- conflicted
+++ resolved
@@ -168,50 +168,11 @@
             $enumParam = explode(',', str_replace('\'', '', $enumParam));
             // TODO $enumParam never use ?
         }
-<<<<<<< HEAD
         
          //字段类型
         $dbType = !empty($dbType) ? $dbType : ($isEnum ? '"feature-enum"' : (\is_int($default) ? '"int"' : '"string"'));
 
         $default = $this->setDefault($dbType, $default);
-=======
-
-        //字段类型
-        $dbtype = !empty($dbType) ? $dbType : ($isEnum ? '"feature-enum"' : (\is_int($default) ? '"int"' : '"string"'));
-
-        //设置默认值
-        if (in_array(strtolower($default), ['\'\'', '""', 'null']) || empty($default)) {
-            switch ($dbtype) {
-                case "Types::INT":
-                case "Types::NUMBER":
-                case "Types::BOOLEAN":
-                    $default = '0';
-                    break;
-                case "Types::FLOAT":
-                    $default = '0.0';
-                    break;
-                case "Types::DATETIME":
-                    $default = '\'' . date('Y-m-d H:i:s') . '\'';
-                    break;
-                default:
-                    $default = '\'\'';
-                    break;
-            }
-        } else {
-            $default = trim($default);
-            switch ($dbtype) {
-                case "Types::INT":
-                case "Types::NUMBER":
-                case "Types::BOOLEAN":
-                case "Types::FLOAT":
-                    $default = $default;
-                    break;
-                default:
-                    $default = json_encode($default);
-                    break;
-            }
-        }
->>>>>>> bf828605
 
         $this->checkAliasProperty($aliasProperty);
 
@@ -234,11 +195,7 @@
                 $dbType,
                 $length !== null ? ", length={$length}" : '',
                 $required ? "     * @Required()\n" : '',
-<<<<<<< HEAD
                 $default === '\'\'' ? ';' : " = {$default};"
-=======
-                " = {$default};",
->>>>>>> bf828605
             ], $propertyStub);
     }
 
