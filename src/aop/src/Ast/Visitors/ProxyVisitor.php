--- conflicted
+++ resolved
@@ -170,10 +170,10 @@
      */
     public function afterTraverse(array $nodes)
     {
-        $useAopTrait = $addGetOriginalClassNameMethod = $addInvokeTargetMethod = true;
+        $addEnhancementMethods = $addGetOriginalClassNameMethod = $addInvokeTargetMethod = true;
         $nodeFinder = new NodeFinder();
         $nodeFinder->find($nodes, function (Node $node) use (
-            &$useAopTrait,
+            &$addEnhancementMethods,
             &$addGetOriginalClassNameMethod,
             &$addInvokeTargetMethod
         ) {
@@ -181,7 +181,7 @@
                 foreach ($node->traits as $trait) {
                     // Did AopTrait trait use ?
                     if ($trait instanceof Name && $trait->toString() === '\Swoft\Aop\Ast\EnhancementMethodsTrait') {
-                        $useAopTrait = false;
+                        $addEnhancementMethods = false;
                         break;
                     }
                 }
@@ -195,14 +195,9 @@
         });
         // Find Class Node and then Add Aop Enhancement Methods nodes and getOriginalClassName() method
         $classNode = $nodeFinder->findFirstInstanceOf($nodes, Class_::class);
-<<<<<<< HEAD
-        $useAopTrait && array_unshift($classNode->stmts, $this->getEnhancementMethodsTraitUseNode(), ...$this->getEnhancementMethodsStmts());
-        $addMethod && \is_array($classNode->stmts) && array_unshift($classNode->stmts, $this->getOrigianalClassNameMethodNode());
-=======
-        $useAopTrait && array_unshift($classNode->stmts, $this->getTraitUseNode());
+        $addEnhancementMethods && array_unshift($classNode->stmts, $this->getEnhancementMethodsTraitUseNode(), ...$this->getEnhancementMethodsStmts());
         $addGetOriginalClassNameMethod && \is_array($classNode->stmts) && array_unshift($classNode->stmts, $this->getOrigianalClassNameMethodNode());
-        $addGetOriginalClassNameMethod && \is_array($classNode->stmts) && array_unshift($classNode->stmts, $this->getInvokeTargetMethodNode());
->>>>>>> 085869fb
+        $addInvokeTargetMethod && \is_array($classNode->stmts) && array_unshift($classNode->stmts, $this->getInvokeTargetMethodNode());
         return $nodes;
     }
 
@@ -256,15 +251,6 @@
     {
         $this->proxyId = $proxyId;
         return $this;
-    }
-
-    /**
-     * @return \PhpParser\Node\Stmt\TraitUse
-     */
-    public function getTraitUseNode(): TraitUse
-    {
-        // Use AopTrait trait use node
-        return new TraitUse([new Name('\Swoft\Aop\AopTrait')]);
     }
 
     /**
@@ -292,23 +278,6 @@
     }
 
     /**
-<<<<<<< HEAD
-     * @return array
-     */
-    public function getEnhancementMethodsStmts(): array
-    {
-        return $this->enhancementMethodsStmts;
-    }
-
-    /**
-     * @param array $enhancementMethodsStmts
-     * @return ProxyVisitor
-     */
-    public function setEnhancementMethodsStmts($enhancementMethodsStmts): ProxyVisitor
-    {
-        $this->enhancementMethodsStmts = $enhancementMethodsStmts;
-        return $this;
-=======
      * @return \PhpParser\Node\Stmt\ClassMethod
      */
     public function getInvokeTargetMethodNode(): ClassMethod
@@ -326,6 +295,23 @@
                 ]))
             ],
         ]);
->>>>>>> 085869fb
+    }
+
+    /**
+     * @return array
+     */
+    public function getEnhancementMethodsStmts(): array
+    {
+        return $this->enhancementMethodsStmts;
+    }
+
+    /**
+     * @param array $enhancementMethodsStmts
+     * @return ProxyVisitor
+     */
+    public function setEnhancementMethodsStmts($enhancementMethodsStmts): ProxyVisitor
+    {
+        $this->enhancementMethodsStmts = $enhancementMethodsStmts;
+        return $this;
     }
 }